--- conflicted
+++ resolved
@@ -196,14 +196,9 @@
 
     expected_interconnector_flow = pd.DataFrame({
         'interconnector': ['little_link'],
-<<<<<<< HEAD
         'link': ['little_link'],
         'flow': [90.0/0.975],
         'losses': [(90.0/0.975) * 0.05]
-=======
-        'flow': [90.0 / 0.975],
-        'losses': [(90.0 / 0.975) * 0.05]
->>>>>>> 3829cd02
     })
 
     assert_frame_equal(market.get_energy_prices(), expected_prices)
@@ -786,7 +781,6 @@
         'dispatch': [65.0, 15.0]
     })
 
-<<<<<<< HEAD
     assert_frame_equal(market.get_energy_prices(), expected_prices)
     assert_frame_equal(market.get_unit_dispatch(), expected_dispatch)
 
@@ -801,6 +795,3 @@
 
 
 
-=======
-    assert_frame_equal(simple_market.get_fcas_prices(), expected_fcas_prices)
->>>>>>> 3829cd02
