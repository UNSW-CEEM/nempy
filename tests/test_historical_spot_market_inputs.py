--- conflicted
+++ resolved
@@ -26,15 +26,9 @@
 
 def test_download_to_df_raises_on_missing_data():
     server = subprocess.Popen('python -m http.server 8080 --bind 127.0.0.1')
-<<<<<<< HEAD
     with pytest.raises(historical_inputs_from_mms_db._MissingData):
         output = historical_inputs_from_mms_db._download_to_df(url='http://127.0.0.1:8080/test_files/{table}_{year}{month}01.zip',
                                                                table_name='table_one', year=2020, month=3)
-=======
-    with pytest.raises(historical_spot_market_inputs._MissingData):
-        historical_spot_market_inputs._download_to_df(url='http://127.0.0.1:8080/test_files/{table}_{year}{month}01.zip',
-                                                      table_name='table_one', year=2020, month=3)
->>>>>>> 3829cd02
     server.terminate()
 
 
@@ -42,11 +36,7 @@
     with pytest.raises(historical_inputs_from_mms_db._MissingData):
         url = ('http://nemweb.com.au/Data_Archive/Wholesale_Electricity/MMSDM/{year}/MMSDM_{year}_{month}/' +
                'MMSDM_Historical_Data_SQLLoader/DATA/PUBLIC_DVD_{table}_{year}{month}010000.zip')
-<<<<<<< HEAD
         output = historical_inputs_from_mms_db._download_to_df(
-=======
-        historical_spot_market_inputs._download_to_df(
->>>>>>> 3829cd02
             url=url,
             table_name='DISPATCHREGIONSUM', year=2050, month=3)
 
